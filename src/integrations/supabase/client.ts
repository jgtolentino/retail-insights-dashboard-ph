--- conflicted
+++ resolved
@@ -28,6 +28,9 @@
         });
     },
   },
+  realtime: {
+    enabled: false
+  }
 });
 
 // Environment variables - these should be set in Vercel or your deployment platform
@@ -82,12 +85,8 @@
     if (token) {
       // Create client with MCP URL and token
       return createClient<Database>(MCP_URL, token);
-<<<<<<< HEAD
-    } catch (error) {
-=======
     } else {
       console.error('Error fetching MCP token, falling back to standard client.');
->>>>>>> bd7e7df6
       // Fallback to standard client using environment variables
       const standardSupabaseUrl = import.meta.env.VITE_SUPABASE_URL;
       const standardSupabaseAnonKey = import.meta.env.VITE_SUPABASE_ANON_KEY;
