
import { useState, useEffect } from 'react'
import { Card, CardContent, CardHeader, CardTitle } from '@/components/ui/card'
<<<<<<< HEAD
import { TrendingUp, RefreshCw } from 'lucide-react'
import { BarChart, Bar, XAxis, YAxis, CartesianGrid, Tooltip, ResponsiveContainer, Cell } from 'recharts'
import { dashboardService, type DashboardData } from '@/services/dashboard'
import { Button } from '@/components/ui/button'
=======
import { TrendingUp, Database } from 'lucide-react'
import { BarChart, Bar, XAxis, YAxis, CartesianGrid, Tooltip, ResponsiveContainer, Cell } from 'recharts'
import { useRetailAnalytics } from '@/hooks/useRetailAnalytics'
>>>>>>> ed81dee9

const formatPeso = (value: number) => `₱${value.toLocaleString('en-PH')}`

const Index = () => {
<<<<<<< HEAD
  const [data, setData] = useState<DashboardData>({
    totalRevenue: 0,
    totalTransactions: 0,
    avgTransaction: 0,
    topBrands: []
  })
  const [loading, setLoading] = useState(true)
  const [timeRange, setTimeRange] = useState(7) // days

  useEffect(() => {
    fetchData()
  }, [timeRange])

  const fetchData = async () => {
    setLoading(true)
    try {
      const dashboardData = await dashboardService.getDashboardData(timeRange)
      setData(dashboardData)
    } catch (error) {
      console.error('Failed to fetch dashboard data:', error)
    } finally {
      setLoading(false)
    }
=======
  const { topBrands, totalStats, isLoading } = useRetailAnalytics();

  if (isLoading) {
    return (
      <div className="min-h-screen bg-gray-50 p-8 flex items-center justify-center">
        <div className="text-center">
          <Database className="h-12 w-12 animate-pulse mx-auto mb-4 text-blue-600" />
          <p className="text-lg text-gray-600">Loading retail analytics data...</p>
        </div>
      </div>
    );
>>>>>>> ed81dee9
  }
  
  return (
    <div className="min-h-screen bg-gray-50 p-8">
      <div className="max-w-6xl mx-auto">
<<<<<<< HEAD
        <div className="flex justify-between items-center mb-6">
          <h1 className="text-3xl font-bold text-gray-900">Retail Analytics Dashboard</h1>
          <div className="flex gap-2">
            <Button
              variant={timeRange === 7 ? "default" : "outline"}
              size="sm"
              onClick={() => setTimeRange(7)}
            >
              7 Days
            </Button>
            <Button
              variant={timeRange === 30 ? "default" : "outline"}
              size="sm"
              onClick={() => setTimeRange(30)}
            >
              30 Days
            </Button>
            <Button
              variant="ghost"
              size="sm"
              onClick={fetchData}
              disabled={loading}
            >
              <RefreshCw className={`h-4 w-4 ${loading ? 'animate-spin' : ''}`} />
            </Button>
          </div>
=======
        <div className="flex items-center gap-2 mb-6">
          <Database className="h-8 w-8 text-blue-600" />
          <h1 className="text-3xl font-bold text-gray-900">Retail Analytics POC</h1>
          <span className="bg-green-100 text-green-800 text-xs px-2 py-1 rounded-full">Live Data</span>
>>>>>>> ed81dee9
        </div>
        
        {/* KPI Cards with Real Data */}
        <div className="grid grid-cols-1 md:grid-cols-3 gap-6 mb-8">
          <Card className="border-0 shadow-md">
            <CardHeader className="pb-3">
              <CardTitle className="text-sm font-medium text-gray-600">Total Revenue</CardTitle>
            </CardHeader>
            <CardContent>
              <div className="text-3xl font-bold text-gray-900">
<<<<<<< HEAD
                {loading ? '...' : formatPeso(data.totalRevenue)}
              </div>
              <p className="text-sm text-green-600 flex items-center mt-2">
                <TrendingUp className="h-4 w-4 mr-1" />
                {loading ? '...' : 'Live data'}
=======
                {formatPeso(totalStats.totalRevenue)}
              </div>
              <p className="text-sm text-green-600 flex items-center mt-2">
                <TrendingUp className="h-4 w-4 mr-1" />
                From Supabase Database
>>>>>>> ed81dee9
              </p>
            </CardContent>
          </Card>
          
          <Card className="border-0 shadow-md">
            <CardHeader className="pb-3">
              <CardTitle className="text-sm font-medium text-gray-600">Total Transactions</CardTitle>
            </CardHeader>
            <CardContent>
              <div className="text-3xl font-bold text-gray-900">
<<<<<<< HEAD
                {loading ? '...' : data.totalTransactions.toLocaleString()}
              </div>
              <p className="text-sm text-gray-500 mt-2">Last {timeRange} days</p>
=======
                {totalStats.totalTransactions.toLocaleString()}
              </div>
              <p className="text-sm text-gray-500 mt-2">Real transaction data</p>
>>>>>>> ed81dee9
            </CardContent>
          </Card>
          
          <Card className="border-0 shadow-md">
            <CardHeader className="pb-3">
              <CardTitle className="text-sm font-medium text-gray-600">Avg Transaction</CardTitle>
            </CardHeader>
            <CardContent>
              <div className="text-3xl font-bold text-gray-900">
<<<<<<< HEAD
                {loading ? '...' : formatPeso(data.avgTransaction)}
              </div>
              <p className="text-sm text-gray-500 mt-2">Per transaction</p>
=======
                {formatPeso(totalStats.avgTransaction)}
              </div>
              <p className="text-sm text-gray-500 mt-2">Per customer</p>
>>>>>>> ed81dee9
            </CardContent>
          </Card>
        </div>

        {/* Bar Chart with Real Data */}
        <Card className="border-0 shadow-md">
          <CardHeader>
<<<<<<< HEAD
            <div className="flex justify-between items-center">
              <CardTitle className="text-xl font-semibold text-gray-900">Top Brands by Revenue</CardTitle>
              <div className="flex gap-4 text-sm">
                <div className="flex items-center gap-2">
                  <div className="w-4 h-4 bg-blue-500 rounded"></div>
                  <span>TBWA Clients</span>
                </div>
                <div className="flex items-center gap-2">
                  <div className="w-4 h-4 bg-orange-500 rounded"></div>
                  <span>Competitors</span>
                </div>
              </div>
            </div>
          </CardHeader>
          <CardContent>
            {loading ? (
              <div className="h-[350px] flex items-center justify-center text-gray-500">
                Loading chart data...
              </div>
            ) : (
              <ResponsiveContainer width="100%" height={350}>
                <BarChart data={data.topBrands} margin={{ top: 20, right: 30, left: 20, bottom: 60 }}>
                  <CartesianGrid strokeDasharray="3 3" stroke="#f0f0f0" />
                  <XAxis 
                    dataKey="name" 
                    angle={-45} 
                    textAnchor="end" 
                    height={80}
                    tick={{ fontSize: 12 }}
                    stroke="#666"
                  />
                  <YAxis 
                    tickFormatter={(value) => `₱${(value/1000).toFixed(0)}k`}
                    tick={{ fontSize: 12 }}
                    stroke="#666"
                  />
                  <Tooltip 
                    formatter={(value: number) => [formatPeso(value), 'Revenue']}
                    labelStyle={{ color: '#333' }}
                    contentStyle={{ 
                      backgroundColor: '#fff', 
                      border: '1px solid #ccc',
                      borderRadius: '8px'
                    }}
                  />
                  <Bar dataKey="sales" radius={[4, 4, 0, 0]}>
                    {data.topBrands.map((entry, index) => (
                      <Cell key={`cell-${index}`} fill={entry.is_tbwa ? '#3b82f6' : '#f59e0b'} />
                    ))}
                  </Bar>
                </BarChart>
              </ResponsiveContainer>
            )}
=======
            <CardTitle className="text-xl font-semibold text-gray-900 flex items-center gap-2">
              Top Brands by Revenue
              <span className="text-sm font-normal text-gray-500">(Live Database)</span>
            </CardTitle>
          </CardHeader>
          <CardContent>
            <ResponsiveContainer width="100%" height={350}>
              <BarChart data={topBrands} margin={{ top: 20, right: 30, left: 20, bottom: 60 }}>
                <CartesianGrid strokeDasharray="3 3" stroke="#f0f0f0" />
                <XAxis 
                  dataKey="name" 
                  angle={-45} 
                  textAnchor="end" 
                  height={80}
                  tick={{ fontSize: 12 }}
                  stroke="#666"
                />
                <YAxis 
                  tickFormatter={(value) => `₱${(value/1000).toFixed(0)}k`}
                  tick={{ fontSize: 12 }}
                  stroke="#666"
                />
                <Tooltip 
                  formatter={(value: number, name: string, props: any) => [
                    formatPeso(value), 
                    'Revenue',
                    props.payload.is_tbwa_client ? '(TBWA Client)' : '(Competitor)'
                  ]}
                  labelStyle={{ color: '#333' }}
                  contentStyle={{ 
                    backgroundColor: '#fff', 
                    border: '1px solid #ccc',
                    borderRadius: '8px'
                  }}
                />
                <Bar dataKey="sales" radius={[4, 4, 0, 0]}>
                  {topBrands.map((entry, index) => (
                    <Cell key={`cell-${index}`} fill={entry.is_tbwa_client ? '#3b82f6' : '#94a3b8'} />
                  ))}
                </Bar>
              </BarChart>
            </ResponsiveContainer>
            <div className="mt-4 flex gap-4 text-sm">
              <div className="flex items-center gap-2">
                <div className="w-3 h-3 bg-blue-500 rounded"></div>
                <span>TBWA Clients</span>
              </div>
              <div className="flex items-center gap-2">
                <div className="w-3 h-3 bg-slate-400 rounded"></div>
                <span>Competitors</span>
              </div>
            </div>
>>>>>>> ed81dee9
          </CardContent>
        </Card>
      </div>
    </div>
  )
}

export default Index<|MERGE_RESOLUTION|>--- conflicted
+++ resolved
@@ -1,21 +1,14 @@
 
 import { useState, useEffect } from 'react'
 import { Card, CardContent, CardHeader, CardTitle } from '@/components/ui/card'
-<<<<<<< HEAD
 import { TrendingUp, RefreshCw } from 'lucide-react'
 import { BarChart, Bar, XAxis, YAxis, CartesianGrid, Tooltip, ResponsiveContainer, Cell } from 'recharts'
 import { dashboardService, type DashboardData } from '@/services/dashboard'
 import { Button } from '@/components/ui/button'
-=======
-import { TrendingUp, Database } from 'lucide-react'
-import { BarChart, Bar, XAxis, YAxis, CartesianGrid, Tooltip, ResponsiveContainer, Cell } from 'recharts'
-import { useRetailAnalytics } from '@/hooks/useRetailAnalytics'
->>>>>>> ed81dee9
 
 const formatPeso = (value: number) => `₱${value.toLocaleString('en-PH')}`
 
 const Index = () => {
-<<<<<<< HEAD
   const [data, setData] = useState<DashboardData>({
     totalRevenue: 0,
     totalTransactions: 0,
@@ -39,25 +32,11 @@
     } finally {
       setLoading(false)
     }
-=======
-  const { topBrands, totalStats, isLoading } = useRetailAnalytics();
-
-  if (isLoading) {
-    return (
-      <div className="min-h-screen bg-gray-50 p-8 flex items-center justify-center">
-        <div className="text-center">
-          <Database className="h-12 w-12 animate-pulse mx-auto mb-4 text-blue-600" />
-          <p className="text-lg text-gray-600">Loading retail analytics data...</p>
-        </div>
-      </div>
-    );
->>>>>>> ed81dee9
   }
   
   return (
     <div className="min-h-screen bg-gray-50 p-8">
       <div className="max-w-6xl mx-auto">
-<<<<<<< HEAD
         <div className="flex justify-between items-center mb-6">
           <h1 className="text-3xl font-bold text-gray-900">Retail Analytics Dashboard</h1>
           <div className="flex gap-2">
@@ -84,12 +63,6 @@
               <RefreshCw className={`h-4 w-4 ${loading ? 'animate-spin' : ''}`} />
             </Button>
           </div>
-=======
-        <div className="flex items-center gap-2 mb-6">
-          <Database className="h-8 w-8 text-blue-600" />
-          <h1 className="text-3xl font-bold text-gray-900">Retail Analytics POC</h1>
-          <span className="bg-green-100 text-green-800 text-xs px-2 py-1 rounded-full">Live Data</span>
->>>>>>> ed81dee9
         </div>
         
         {/* KPI Cards with Real Data */}
@@ -100,19 +73,11 @@
             </CardHeader>
             <CardContent>
               <div className="text-3xl font-bold text-gray-900">
-<<<<<<< HEAD
                 {loading ? '...' : formatPeso(data.totalRevenue)}
               </div>
               <p className="text-sm text-green-600 flex items-center mt-2">
                 <TrendingUp className="h-4 w-4 mr-1" />
                 {loading ? '...' : 'Live data'}
-=======
-                {formatPeso(totalStats.totalRevenue)}
-              </div>
-              <p className="text-sm text-green-600 flex items-center mt-2">
-                <TrendingUp className="h-4 w-4 mr-1" />
-                From Supabase Database
->>>>>>> ed81dee9
               </p>
             </CardContent>
           </Card>
@@ -123,15 +88,9 @@
             </CardHeader>
             <CardContent>
               <div className="text-3xl font-bold text-gray-900">
-<<<<<<< HEAD
                 {loading ? '...' : data.totalTransactions.toLocaleString()}
               </div>
               <p className="text-sm text-gray-500 mt-2">Last {timeRange} days</p>
-=======
-                {totalStats.totalTransactions.toLocaleString()}
-              </div>
-              <p className="text-sm text-gray-500 mt-2">Real transaction data</p>
->>>>>>> ed81dee9
             </CardContent>
           </Card>
           
@@ -141,15 +100,9 @@
             </CardHeader>
             <CardContent>
               <div className="text-3xl font-bold text-gray-900">
-<<<<<<< HEAD
                 {loading ? '...' : formatPeso(data.avgTransaction)}
               </div>
               <p className="text-sm text-gray-500 mt-2">Per transaction</p>
-=======
-                {formatPeso(totalStats.avgTransaction)}
-              </div>
-              <p className="text-sm text-gray-500 mt-2">Per customer</p>
->>>>>>> ed81dee9
             </CardContent>
           </Card>
         </div>
@@ -157,7 +110,6 @@
         {/* Bar Chart with Real Data */}
         <Card className="border-0 shadow-md">
           <CardHeader>
-<<<<<<< HEAD
             <div className="flex justify-between items-center">
               <CardTitle className="text-xl font-semibold text-gray-900">Top Brands by Revenue</CardTitle>
               <div className="flex gap-4 text-sm">
@@ -211,60 +163,6 @@
                 </BarChart>
               </ResponsiveContainer>
             )}
-=======
-            <CardTitle className="text-xl font-semibold text-gray-900 flex items-center gap-2">
-              Top Brands by Revenue
-              <span className="text-sm font-normal text-gray-500">(Live Database)</span>
-            </CardTitle>
-          </CardHeader>
-          <CardContent>
-            <ResponsiveContainer width="100%" height={350}>
-              <BarChart data={topBrands} margin={{ top: 20, right: 30, left: 20, bottom: 60 }}>
-                <CartesianGrid strokeDasharray="3 3" stroke="#f0f0f0" />
-                <XAxis 
-                  dataKey="name" 
-                  angle={-45} 
-                  textAnchor="end" 
-                  height={80}
-                  tick={{ fontSize: 12 }}
-                  stroke="#666"
-                />
-                <YAxis 
-                  tickFormatter={(value) => `₱${(value/1000).toFixed(0)}k`}
-                  tick={{ fontSize: 12 }}
-                  stroke="#666"
-                />
-                <Tooltip 
-                  formatter={(value: number, name: string, props: any) => [
-                    formatPeso(value), 
-                    'Revenue',
-                    props.payload.is_tbwa_client ? '(TBWA Client)' : '(Competitor)'
-                  ]}
-                  labelStyle={{ color: '#333' }}
-                  contentStyle={{ 
-                    backgroundColor: '#fff', 
-                    border: '1px solid #ccc',
-                    borderRadius: '8px'
-                  }}
-                />
-                <Bar dataKey="sales" radius={[4, 4, 0, 0]}>
-                  {topBrands.map((entry, index) => (
-                    <Cell key={`cell-${index}`} fill={entry.is_tbwa_client ? '#3b82f6' : '#94a3b8'} />
-                  ))}
-                </Bar>
-              </BarChart>
-            </ResponsiveContainer>
-            <div className="mt-4 flex gap-4 text-sm">
-              <div className="flex items-center gap-2">
-                <div className="w-3 h-3 bg-blue-500 rounded"></div>
-                <span>TBWA Clients</span>
-              </div>
-              <div className="flex items-center gap-2">
-                <div className="w-3 h-3 bg-slate-400 rounded"></div>
-                <span>Competitors</span>
-              </div>
-            </div>
->>>>>>> ed81dee9
           </CardContent>
         </Card>
       </div>
